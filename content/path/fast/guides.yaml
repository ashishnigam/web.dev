--- conflicted
+++ resolved
@@ -27,12 +27,9 @@
     - use-imagemin-to-compress-images
     - replace-gifs-with-videos
     - use-lazysizes-to-lazyload-images
-<<<<<<< HEAD
-    - serve-images-webp
-=======
     - serve-responsive-images
     - serve-images-with-correct-dimensions
+    - serve-images-webp    
 - title: Optimize Web Fonts
   guides:
-    - avoid-invisible-text
->>>>>>> 1dda1118
+    - avoid-invisible-text