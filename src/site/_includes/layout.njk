--- conflicted
+++ resolved
@@ -39,14 +39,7 @@
       ga('create', '{{ site.analytics.ids.prod }}');
       ga('set', 'transport', 'beacon');
       ga('set', '{{ site.analytics.dimensions.TRACKING_VERSION }}', '{{ site.analytics.version }}');
-<<<<<<< HEAD
-<<<<<<< HEAD
-=======
       ga('send', 'pageview');
->>>>>>> 16f9f4703a8d06de5bc63ec76290457bdd775cc0
-=======
-      ga('send', 'pageview');
->>>>>>> 3700869e
     </script>
     <script async src="//www.google-analytics.com/analytics.js"></script>
   </head>
